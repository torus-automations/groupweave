--- conflicted
+++ resolved
@@ -1,6 +1,5 @@
 # GroupWeave Monorepo - Agent & Developer Instructions
 
-<<<<<<< HEAD
 This file provides comprehensive instructions for AI agents working on the GroupWeave monorepo.
 
 ## Project Overview
@@ -266,50 +265,4 @@
 2. **Node Version**: Ensure Node.js >=18 for compatibility  
 3. **Documentation**: This repository uses automated doc generation via `generate_docs.py`
 4. **Security**: Never commit secrets, API keys, or sensitive data
-5. **Mobile**: React Native components are separate from web UI components
-=======
-This document provides comprehensive instructions for developers and AI agents working on this monorepo. It is the single source of truth for repository setup, development workflows, and coding standards. Please read it carefully before contributing.
-
-## Overview
-GroupWeave is the open-source infrastructure for user-owned AI, designed to enable co-creation and co-immersion in generative AI content. Currently developing on NEAR, with plans to integrate Shade agents as customizable, semi-autonomous assistants for multimodal content understanding, moderation, and curation.
-
-## Monorepo Tooling
-### pnpm
-Used for high-performance package management. All npm/yarn commands should be replaced with pnpm.
-
-### Turborepo
-Used to manage tasks and build pipelines across the monorepo, enabling faster builds and development.
-
-## Global Commands
-- `pnpm install`: Install all dependencies for all workspaces.
-- `pnpm build`: Builds all apps and packages.
-- `pnpm dev`: Runs all applications in development mode. Use with --filter to run a specific app.
-- `pnpm lint`: Lints all apps and packages.
-- `pnpm check-types`: Runs TypeScript type checking across all relevant packages.
-
-## Workspace Details
-- **`apps/creation`**: A Next.js application for creating new GroupWeave content.
-- **`apps/dashboard`**: A Next.js application for users to view and manage their content and participation.
-- **`apps/docs`**: A Next.js application for viewing project documentation.
-- **`apps/participation`**: A Next.js application for participating in GroupWeave experiences and rounds.
-- **`apps/mobile`**: A React Native application for GroupWeave on mobile, built with Expo.
-- **`apps/api`**: A FastAPI backend providing the main API for GroupWeave services.
-- **`apps/agents`**: Contains multiple Rust-based AI agent binaries for various automated tasks.
-- **`apps/contracts`**: A workspace containing NEAR smart contracts for on-chain logic, including staking and voting.
-- **`packages/ui`**: A shared React component library used across the frontend applications.
-- **`packages/common-types`**: Shared TypeScript types and interfaces for consistency across the monorepo.
-- **`packages/near`**: Shared utilities and configuration for interacting with the NEAR blockchain.
-- **`packages/eslint-config`**: Shared ESLint configurations for maintaining code quality.
-- **`packages/tailwind-config`**: Shared Tailwind CSS configuration for consistent styling.
-- **`packages/typescript-config`**: Shared TypeScript configurations (tsconfig) for the monorepo.
-
-## Coding Style & Linting
-### Javascript / Typescript
-- Formatted with Prettier, linted with ESLint. Follows a specific import order. See `packages/eslint-config`.
-
-### Python
-- Formatted with black and isort, linted with flake8 and mypy. Configuration is in the `apps/api` directory.
-
-### Rust
-- Formatted with rustfmt, linted with cargo clippy. Configuration is in the respective Cargo.toml files.
->>>>>>> 0556eea8
+5. **Mobile**: React Native components are separate from web UI components