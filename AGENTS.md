--- conflicted
+++ resolved
@@ -19,7 +19,6 @@
 - `pnpm lint`: Lints all apps and packages.
 
 ## Workspace Details
-<<<<<<< HEAD
 
 ### Frontend Apps (`apps/creation`, `apps/participation`, `apps/dashboard`, `apps/docs`)
 
@@ -163,18 +162,6 @@
 pnpm install
 ```
 
-This will install dependencies for all workspaces.
-=======
-- **`apps/web`**: The main GroupWeave web application (Next.js).
-- **`apps/docs`**: The documentation website (Next.js).
-- **`apps/mobile`**: A React Native application built with Expo.
-- **`apps/api`**: A FastAPI backend.
-- **`apps/agents`**: Contains multiple Rust-based AI agent binaries.
-- **`apps/contracts`**: A workspace containing NEAR smart contracts.
-- **`packages/ui`**: Shared React component library.
-- **`packages/common-types`**: Shared TypeScript types.
->>>>>>> 07e74d7c
-
 ## Coding Style & Linting
 ### Javascript / Typescript
 - Formatted with Prettier, linted with ESLint. Follows a specific import order.
